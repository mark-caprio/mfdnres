""" res_parser_mfdn_v15

    Provides parser for mfdn v15 results files.

    Language: Python 3

    Mark A. Caprio
    University of Notre Dame

<<<<<<< HEAD
    10/06/17 (mac): Created, from res_parser_spncci.py
    09/06/18 (pjf): Added initial built-in transition extraction.
=======
    10/6/17 (mac): Created, from res_parser_spncci.py
    04/27/18 (mac): Rename parameter Mj to M.
>>>>>>> 0fb0592c
"""

import itertools

import numpy as np

from .. import (
    mfdn_results_data,
    res,
    tools,
    )


################################################################
# global state :(
################################################################

# k_parameter_g (int): parity grade of run (0 for positive parity, 1
#     for negative parity); required for generating (J,g,n) quantum
#     number labels

k_parameter_g = None

################################################################
# parsing utility
################################################################

def split_mfdn_results_line(tokenized_line):
    """ Recover qn and numerical data from standard MFDn output line.

    The isospin field T is discarded.

    Standard line format:
        # Seq    J    n      T        <data>
            1   1.5   1   0.500      0.7949      0.1272      0.7793E-01

    This line would yield (assuming g=1 for illustration):
        (
            (1.5, 1, 1),
            np.array([ 0.7949   0.1272   0.07793])
        )

    Arguments:
        tokenized_line (list of str): tokens in line

    Globals:
        k_parameter_g (input)

    Returns:
        qn (tuple): (J,g,n)
        data (np.array): floating point data as np vector
    """
    qn = (float(tokenized_line[1]),k_parameter_g,int(tokenized_line[2]))
    data_iterable = list(map(float,tokenized_line[4:]))
    data = np.array(data_iterable,dtype=float)
    return (qn,data)


################################################################
# section handlers
################################################################

def parse_params(self,tokenized_lines):
    """
    Parse any section containing key-value pairs to add to params dictionary.

    Includes special handling of some keys:

      - Add derived keys to dictionary:

        "M", "hw", "nuclide", "A"

      - Store global state based on key:

        k_parameter_g

    Globals:
        k_parameter_g (output)

    TODO: extract "observables" from numbered TBMEfile entries
    """

    # extract key-value pairs
    conversions = {
        # MFDn -- only selected numerical fields
        "ndiags" : tools.singleton_of(int),
        "MPIranks" : tools.singleton_of(int),
        "OMPthreads" : tools.singleton_of(int),
        # Basis
        "Nprotons" : tools.singleton_of(int),
        "Nneutrons" : tools.singleton_of(int),
        "TwoM" : tools.singleton_of(int),
        "parity" : tools.singleton_of(int),
        "Nmin" : tools.singleton_of(int),
        "Nmax" : tools.singleton_of(int),
        "DeltaN" : tools.singleton_of(int),
        "WTmax" : tools.singleton_of(float),
        # Many-body matrix
        "dimension" : tools.singleton_of(int),
        "numnonzero" : tools.singleton_of(int),
        # Interaction
        "Hrank" : tools.singleton_of(int),
        "hbomeg" : tools.singleton_of(float),
        "fmass" : tools.singleton_of(float),
        # Observables
        "numTBops" : tools.singleton_of(int),
        "TBMEfile" : tools.singleton_of(str),
        # Calculation
        "hw" : tools.singleton_of(float)
    }
    key_value_dict = tools.extract_key_value_pairs(
        tokenized_lines,conversions
    )

    # do special handling of keys

    # augment with float M (from TwoM)
    if ("TwoM" in key_value_dict):
        key_value_dict["M"] = key_value_dict["TwoM"]/2

    # augment with alias hw (from hbomeg)
    if ("hbomeg" in key_value_dict):
        key_value_dict["hw"] = key_value_dict["hbomeg"]

    # augment with nuclide and mass number
    if (("Nprotons" in key_value_dict) and ("Nneutrons" in key_value_dict)):
        key_value_dict["nuclide"] = (key_value_dict["Nprotons"],key_value_dict["Nneutrons"])
        key_value_dict["A"] = key_value_dict["Nprotons"]+key_value_dict["Nneutrons"]

    # store global parity grade
    if ("parity" in key_value_dict):
        global k_parameter_g
        k_parameter_g = (1-key_value_dict["parity"])//2

    if ("TBMEfile" in key_value_dict):
        key_value_dict["tbo_names"] = [filename.replace('.bin', '').replace('tbme-', '') for filename in key_value_dict["TBMEfile"]]

    # update to params dictionary
    self.params.update(key_value_dict)

def parse_energies(self,tokenized_lines):
    """ Parse energies.

    Globals:
        k_parameter_g (input)
    """

    # import energy tabulation
    table = np.array(
        tokenized_lines,
        dtype=[
            ("seq",int),("J",float),("n",int),("T",float),
            ("E",float),  # "Eabs" in section header comment
            ("Eex",float),  # "Eexc" in section header comment
            ("Error",float),("J-full",float)
        ]
        )

    # set up container for native-calculated isospins
    self.native_static_properties["T"] = {}

    # sort energies into energies dictionary
    for entry in table:

        # retrieve entry
        (_,J,n,T,E,_,_,_)=entry
        g = k_parameter_g
        qn = (J,g,n)
        Jg_pair = (J,g)

        # store data from entry
        self.energies[qn] = E
        self.num_eigenvalues[Jg_pair] = self.num_eigenvalues.setdefault(Jg_pair,0)+1
        self.native_static_properties["T"][qn] = T

def parse_decompositions_Nex(self,tokenized_lines):
    """Parse Nex decomposition.

    Unstable feature: Note only alternate Nex values are output by
    MFDn (assuming Nstep=2).  Currently, these only these values are
    stored, verbatim, with no zero padding for the missing values.
    Beware this behavior is different from the spncci parser, for
    which all Nex values (step 1) are interleaved, so that the vector
    index is Nex.  Consider interleaving 0 values here to make this
    true for MFDn parser as well.

    """
    self.decompositions["Nex"] = {}
    for tokenized_line in tokenized_lines:
        (qn,data) = split_mfdn_results_line(tokenized_line)
        self.decompositions["Nex"][qn]=data

def parse_generic_static_properties(self,tokenized_lines,container,property_names):
    """Parse generic moments given list of property names for the data columns.

    Arguments:
        ...
        container (dict): dictionary to which properties should be added
        property_names (list of str): names for these properties
    """

    for property_name in property_names:
        container[property_name] = {}

    for tokenized_line in tokenized_lines:
        (qn,data) = split_mfdn_results_line(tokenized_line)
        for property_index in range(len(property_names)):
            property_name = property_names[property_index]
            container[property_name][qn]=data[property_index]

def parse_M1_moments(self,tokenized_lines):
    """Parse M1 moments.
    """
    property_names = ["M1mu","M1lp","M1ln","M1sp","M1sn"]
    parse_generic_static_properties(self,tokenized_lines,self.native_static_properties,property_names)

def parse_E2_moments(self,tokenized_lines):
    """Parse E2 moments.
    """
    property_names = ["E2p","E2n"]
    parse_generic_static_properties(self,tokenized_lines,self.native_static_properties,property_names)

def parse_angular_momenta(self,tokenized_lines):
    """Parse angular momenta.
    """
    property_names = ["L","S","Sp","Sn","J"]
    parse_generic_static_properties(self,tokenized_lines,self.native_static_properties,property_names)

def parse_radii(self,tokenized_lines):
    """Parse radii.
    """
    property_names = ["rp","rn","r"]
    parse_generic_static_properties(self,tokenized_lines,self.two_body_static_observables,property_names)

def parse_other_tbo(self,tokenized_lines):
    """Parse other two-body observables.
    """
    property_names = self.params["tbo_names"][1:]
    parse_generic_static_properties(self,tokenized_lines,self.two_body_static_observables,property_names)

def parse_transitions(self, tokenized_lines):
    """Parse native transition output.
    """
    transition_classes = {
        "GT": ["GTi(Z+1,N-1)", "GTi(Z-1,N+1)", "GTf(Z+1,N-1)", "GTf(Z-1,N+1)"],
        "M1": ["M1", "Dl(p)", "Dl(n)", "Ds(p)", "Ds(n)"],
        "E2": ["E2(p)", "E2(n)"],
    }

    for tokenized_line in tokenized_lines:
        qnf = (float(tokenized_line[1]), k_parameter_g, int(tokenized_line[2]))
        transition_class = tokenized_line[3]
        qni = (float(tokenized_line[5]), k_parameter_g, int(tokenized_line[6]))
        data_iterable = list(map(float, tokenized_line[7:]))
        data = np.array(data_iterable, dtype=float)

        # only store canonical pair
        (Jgn_pair_canonical, flipped, canonicalization_factor) = tools.canonicalize_Jgn_pair(
            (qnf, qni), tools.RMEConvention.kAngularMomentum
        )

        # break out each component as a separate transition type
        transition_types = transition_classes[transition_class]
        for (transition_type, value) in zip(transition_types, data):
            transition_dict = self.native_transition_properties.setdefault(transition_type, dict())
            transition_dict[Jgn_pair_canonical] = canonicalization_factor*value


section_handlers = {
    # [CODE]
    "MFDn" : parse_params,
    # PARAMETERS
    "Basis" : parse_params,
    "Many-body matrix" : parse_params,
    "Interaction" : parse_params,
    "Observables" : parse_params,
    # RESULTS
    "Energies" : parse_energies,
    "Oscillator quanta" : parse_decompositions_Nex,
    "M1 moments" : parse_M1_moments,
    "E2 moments" : parse_E2_moments,
    "Angular momenta" : parse_angular_momenta,
    "Relative radii" : parse_radii,
    "Other 2-body observables" : parse_other_tbo,
    "Transitions": parse_transitions,

}

################################################################
# parsing control code
################################################################

def parse_mesh_point(self,sections,section_handlers):
    """ Parse single mesh point into results object.

    Arguments:
        self (ResultsData): results object to populate
        sections (list): data for sections to parse, as (section_name,tokenized_lines) tuples
        section_handlers (dict): dictionary of section handlers
    """

    for (section_name,tokenized_lines) in sections:
        if section_name in section_handlers:
            section_handlers[section_name](self,tokenized_lines)

def parser(in_file,verbose):
    """ Parse full results file.

    Arguments:
        in_file (stream): input file stream (already opened by caller)
        verbose (bool,optional): enable verbose output
    """

    # perform high-level parsing into sections
    res_file_lines = [row for row in in_file]
    tokenized_lines = tools.split_and_prune_lines(res_file_lines)
    sections = tools.extracted_sections(tokenized_lines)

    # set up container
    results = mfdn_results_data.MFDnResultsData()

    # parse sections
    parse_mesh_point(results,sections,section_handlers)

    # package results
    mesh_data = [results]
    return mesh_data

# register the parser
res.register_res_format('mfdn_v15',parser)


if (__name__=="__main__"):
    pass<|MERGE_RESOLUTION|>--- conflicted
+++ resolved
@@ -7,13 +7,9 @@
     Mark A. Caprio
     University of Notre Dame
 
-<<<<<<< HEAD
     10/06/17 (mac): Created, from res_parser_spncci.py
+    04/27/18 (mac): Rename parameter Mj to M.
     09/06/18 (pjf): Added initial built-in transition extraction.
-=======
-    10/6/17 (mac): Created, from res_parser_spncci.py
-    04/27/18 (mac): Rename parameter Mj to M.
->>>>>>> 0fb0592c
 """
 
 import itertools
