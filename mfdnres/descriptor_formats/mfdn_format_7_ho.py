--- conflicted
+++ resolved
@@ -8,11 +8,8 @@
     02/06/17 (pjf): Initiated (based on format_6_ho.py).
     10/10/17 (mac): Generalize filename format to allow for variable code name
         ("mfdn", "mfdn15", etc.).
-<<<<<<< HEAD
+    04/27/18 (mac): Rename parameter Mj to M.
     09/06/18 (pjf): Allow negative M.
-=======
-    04/27/18 (mac): Rename parameter Mj to M.
->>>>>>> 0fb0592c
 
 """
 
@@ -46,11 +43,7 @@
         r"\-Nmax(?P<Nmax>\d+)"
         r"(\-Ncutob(?P<Ncut>\d+))?"
         r"(?P<mixed_parity_flag>x)?(?P<fci_flag>\-fci)?"
-<<<<<<< HEAD
-        r"\-Mj(?P<Mj>-?[\d\.]+)"
-=======
-        r"\-Mj(?P<M>[\d\.]+)"
->>>>>>> 0fb0592c
+        r"\-Mj(?P<M>-?[\d\.]+)"
         r"\-lan(?P<lanczos>\d+)"
         r"\-tol(?P<tolerance>\d+\.\d+[eE][+-]\d+)"
         r"((?P<natural_orbital_flag>\-natorb)?\-no(?P<natural_orbital_iteration>\d+))?"
